--- conflicted
+++ resolved
@@ -21,7 +21,7 @@
     ELECTRIC_CURRENT_AMPERE,
     ELECTRIC_POTENTIAL_VOLT,
     ENERGY_KILO_WATT_HOUR,
-    ENERGY_WATT_HOUR,    
+    ENERGY_WATT_HOUR,
     LENGTH_KILOMETERS,
     PERCENTAGE,
     POWER_WATT,
@@ -77,7 +77,6 @@
         entity_category=ENTITY_CATEGORY_CONFIG,
     ),
     openwbSensorEntityDescription(
-<<<<<<< HEAD
         key="system/IpAddress",
         name="IP-Adresse",
         device_class=None,
@@ -85,8 +84,8 @@
         state_class=STATE_CLASS_MEASUREMENT,
         entity_category=ENTITY_CATEGORY_DIAGNOSTIC,
         icon='mdi:earth'
-    ),]
-=======
+    ),
+    openwbSensorEntityDescription(
         key="global/WHouseConsumption",
         name="Leistungsaufnahme (Haus)",
         device_class=DEVICE_CLASS_POWER,
@@ -120,13 +119,12 @@
         device_class=DEVICE_CLASS_ENERGY,
         native_unit_of_measurement=ENERGY_WATT_HOUR,
         state_class=STATE_CLASS_TOTAL_INCREASING,
-    ),        
+    ),
 ]
->>>>>>> 457d5cde
 
 """
 List of sensors which are relevant for each charge point.
-Not implemented: 
+Not implemented:
 - boolChargePointConfigured
 - lastRfId
 - boolSocManual
