--- conflicted
+++ resolved
@@ -1047,27 +1047,6 @@
         is not None
         else None,
     ),
-<<<<<<< HEAD
-    # openWBNumberEntityDescription(
-    #     key="pv_charging_min_current",
-    #     name="Ladestromvorgabe (PV Laden)",
-    #     native_unit_of_measurement=UnitOfElectricCurrent.AMPERE,
-    #     device_class=SensorDeviceClass.CURRENT,
-    #     icon="mdi:current-ac",
-    #     native_min_value=0,
-    #     native_max_value=16,
-    #     native_step=1,
-    #     entity_category=EntityCategory.CONFIG,
-    #     mqttTopicCommand="set/vehicle/template/charge_template/_chargeTemplateID_/chargemode/pv_charging/min_current",
-    #     mqttTopicCurrentValue="vehicle/template/charge_template/_ChargeTemplateID_",
-    #     mqttTopicChargeMode=None,
-    #     # entity_registry_enabled_default=False,
-    #     value_fn=lambda x: json.loads(x)
-    #     .get("chargemode")
-    #     .get("pv_charging")
-    #     .get("min_current"),
-    # ),
-=======
     openwbDynamicNumberEntityDescription(
         key="price_based_charging_max_price",
         api_key=None,
@@ -1086,7 +1065,6 @@
         else None,
         convert_before_publish_fn=lambda x: x / 100000.0,
     ),
->>>>>>> e059233e
 ]
 
 SENSORS_PER_COUNTER = [
