--- conflicted
+++ resolved
@@ -9,9 +9,5 @@
   "iot_class": "local_polling",
   "issue_tracker": "https://github.com/a529987659852/openwb2mqtt/issues",
   "requirements": [],
-<<<<<<< HEAD
-  "version": "0.3.2"
-=======
   "version": "1.0.0"
->>>>>>> e059233e
 }